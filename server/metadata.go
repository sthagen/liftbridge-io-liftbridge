package server

import (
	"context"
	"fmt"
	"math/rand"
	"os"
	"path/filepath"
	"sync"
	"time"

	"github.com/pkg/errors"
	"google.golang.org/grpc/codes"
	"google.golang.org/grpc/status"

	client "github.com/liftbridge-io/liftbridge-api/go"

	proto "github.com/liftbridge-io/liftbridge/server/protocol"
)

const (
	defaultPropagateTimeout       = 5 * time.Second
	maxReplicationFactor    int32 = -1
)

var (
	// ErrStreamExists is returned by CreateStream when attempting to create a
	// stream that already exists.
	ErrStreamExists = errors.New("stream already exists")

	// ErrStreamNotFound is returned by DeleteStream/PauseStream when
	// attempting to delete/pause a stream that does not exist.
	ErrStreamNotFound = errors.New("stream does not exist")

	// ErrPartitionNotFound is returned by PauseStream when attempting to pause
	// a stream partition that does not exist.
	ErrPartitionNotFound = errors.New("partition does not exist")
)

// leaderReport tracks witnesses for a partition leader. Witnesses are replicas
// which have reported the leader as unresponsive. If a quorum of replicas
// report the leader within a bounded period of time, the controller will
// select a new leader.
type leaderReport struct {
	mu              sync.Mutex
	partition       *partition
	timer           *time.Timer
	witnessReplicas map[string]struct{}
	api             *metadataAPI
}

// addWitness adds the given replica to the leaderReport witnesses. If a quorum
// of replicas have reported the leader, a new leader will be selected.
// Otherwise, the expiration timer is reset. An error is returned if selecting
// a new leader fails.
func (l *leaderReport) addWitness(replica string) *status.Status {
	l.mu.Lock()
	defer l.mu.Unlock()

	l.witnessReplicas[replica] = struct{}{}

	var (
		// Subtract 1 to exclude leader.
		isrSize      = l.partition.ISRSize() - 1
		leaderFailed = len(l.witnessReplicas) > isrSize/2
	)

	if leaderFailed {
		if l.timer != nil {
			l.timer.Stop()
		}
		return l.api.electNewPartitionLeader(l.partition)
	}

	if l.timer != nil {
		l.timer.Reset(l.api.config.Clustering.ReplicaMaxLeaderTimeout)
	} else {
		l.timer = time.AfterFunc(
			l.api.config.Clustering.ReplicaMaxLeaderTimeout, func() {
				l.api.mu.Lock()
				delete(l.api.leaderReports, l.partition)
				l.api.mu.Unlock()
			})
	}
	return nil
}

// cancel stops the expiration timer, if there is one.
func (l *leaderReport) cancel() {
	l.mu.Lock()
	defer l.mu.Unlock()
	if l.timer != nil {
		l.timer.Stop()
	}
}

// metadataAPI is the internal API for interacting with cluster data. All
// stream access should go through the exported methods of the metadataAPI.
type metadataAPI struct {
	*Server
	streams         map[string]*stream
	mu              sync.RWMutex
	leaderReports   map[*partition]*leaderReport
	cachedBrokers   []*client.Broker
	cachedServerIDs map[string]struct{}
	lastCached      time.Time
}

func newMetadataAPI(s *Server) *metadataAPI {
	return &metadataAPI{
		Server:        s,
		streams:       make(map[string]*stream),
		leaderReports: make(map[*partition]*leaderReport),
	}
}

// FetchMetadata retrieves the cluster metadata for the given request. If the
// request specifies streams, it will only return metadata for those particular
// streams. If not, it will return metadata for all streams.
func (m *metadataAPI) FetchMetadata(ctx context.Context, req *client.FetchMetadataRequest) (
	*client.FetchMetadataResponse, *status.Status) {

	resp := m.createMetadataResponse(req.Streams)

	servers, err := m.getClusterServerIDs()
	if err != nil {
		return nil, status.New(codes.Internal, err.Error())
	}

	serverIDs := make(map[string]struct{}, len(servers))
	for _, id := range servers {
		serverIDs[id] = struct{}{}
	}

	// Check if we can use cached broker info.
	if cached, ok := m.brokerCache(serverIDs); ok {
		resp.Brokers = cached
	} else {
		// Query broker info from peers.
		brokers, err := m.fetchBrokerInfo(ctx, len(servers)-1)
		if err != nil {
			return nil, err
		}
		resp.Brokers = brokers

		// Update the cache.
		m.mu.Lock()
		m.cachedBrokers = brokers
		m.cachedServerIDs = serverIDs
		m.lastCached = time.Now()
		m.mu.Unlock()
	}

	return resp, nil
}

// brokerCache checks if the cache of broker metadata is clean and, if it is
// and it's not past the metadata cache max age, returns the cached broker
// list. The bool returned indicates if the cached data is returned or not.
func (m *metadataAPI) brokerCache(serverIDs map[string]struct{}) ([]*client.Broker, bool) {
	m.mu.RLock()
	defer m.mu.RUnlock()
	serversChanged := false
	if len(serverIDs) != len(m.cachedServerIDs) {
		serversChanged = true
	} else {
		for id := range serverIDs {
			if _, ok := m.cachedServerIDs[id]; !ok {
				serversChanged = true
				break
			}
		}
	}
	useCache := len(m.cachedBrokers) > 0 &&
		!serversChanged &&
		time.Since(m.lastCached) <= m.config.MetadataCacheMaxAge
	if useCache {
		return m.cachedBrokers, true
	}
	return nil, false
}

// fetchBrokerInfo retrieves the broker metadata for the cluster. The numPeers
// argument is the expected number of peers to get a response from.
func (m *metadataAPI) fetchBrokerInfo(ctx context.Context, numPeers int) ([]*client.Broker, *status.Status) {
	// Add ourselves.
	connectionAddress := m.config.GetConnectionAddress()
	brokers := []*client.Broker{{
		Id:   m.config.Clustering.ServerID,
		Host: connectionAddress.Host,
		Port: int32(connectionAddress.Port),
	}}

	// Make sure there is a deadline on the request.
	ctx, cancel := ensureTimeout(ctx, defaultPropagateTimeout)
	defer cancel()

	// Create subscription to receive responses on.
	inbox := m.getMetadataReplyInbox()
	sub, err := m.ncRaft.SubscribeSync(inbox)
	if err != nil {
		return nil, status.New(codes.Internal, err.Error())
	}
	defer sub.Unsubscribe()

	// Survey the cluster.
	queryReq, err := proto.MarshalServerInfoRequest(&proto.ServerInfoRequest{
		Id: m.config.Clustering.ServerID,
	})
	if err != nil {
		panic(err)
	}
	m.ncRaft.PublishRequest(m.getServerInfoInbox(), inbox, queryReq)

	// Gather responses.
	for i := 0; i < numPeers; i++ {
		msg, err := sub.NextMsgWithContext(ctx)
		if err != nil {
			break
		}
		queryResp, err := proto.UnmarshalServerInfoResponse(msg.Data)
		if err != nil {
			m.logger.Warnf("Received invalid server info response: %v", err)
			continue
		}
		brokers = append(brokers, &client.Broker{
			Id:   queryResp.Id,
			Host: queryResp.Host,
			Port: queryResp.Port,
		})
	}

	return brokers, nil
}

// createMetadataResponse creates a FetchMetadataResponse and populates it with
// stream metadata. If the provided list of stream names is empty, it will
// populate metadata for all streams. Otherwise, it populates only the
// specified streams.
func (m *metadataAPI) createMetadataResponse(streams []string) *client.FetchMetadataResponse {
	// If no stream names were provided, fetch metadata for all streams.
	if len(streams) == 0 {
		for _, stream := range m.GetStreams() {
			streams = append(streams, stream.GetName())
		}
	}

	metadata := make([]*client.StreamMetadata, len(streams))

	for i, name := range streams {
		stream := m.GetStream(name)
		if stream == nil {
			// Stream does not exist.
			metadata[i] = &client.StreamMetadata{
				Name:  name,
				Error: client.StreamMetadata_UNKNOWN_STREAM,
			}
		} else {
			partitions := make(map[int32]*client.PartitionMetadata)
			for id, partition := range stream.GetPartitions() {
				leader, _ := partition.GetLeader()
				partitions[id] = &client.PartitionMetadata{
<<<<<<< HEAD
					Id:            id,
					Leader:        leader,
					Replicas:      partition.GetReplicas(),
					Isr:           partition.GetISR(),
					HighWatermark: partition.log.HighWatermark(),
					NewestOffset:  partition.log.NewestOffset(),
=======
					Id:       id,
					Leader:   leader,
					Replicas: partition.GetReplicas(),
					Isr:      partition.GetISR(),
					Paused:   partition.GetPaused(),
>>>>>>> 154f78ad
				}
			}
			metadata[i] = &client.StreamMetadata{
				Name:       name,
				Subject:    stream.GetSubject(),
				Partitions: partitions,
			}
		}
	}

	return &client.FetchMetadataResponse{Metadata: metadata}
}

// CreateStream creates a new stream if this server is the metadata leader. If
// it is not, it will forward the request to the leader and return the
// response. This operation is replicated by Raft. The metadata leader will
// select replicationFactor nodes to participate and a leader for each
// partition.  If successful, this will return once the partitions have been
// replicated to the cluster and the partition leaders have started.
func (m *metadataAPI) CreateStream(ctx context.Context, req *proto.CreateStreamOp) *status.Status {
	// Forward the request if we're not the leader.
	if !m.IsLeader() {
		isLeader, st := m.propagateCreateStream(ctx, req)
		if st != nil {
			return st
		}
		// If we have since become leader, continue on with the request.
		if !isLeader {
			return nil
		}
	}

	if len(req.Stream.Partitions) == 0 {
		return status.New(codes.InvalidArgument, "no partitions provided")
	}

	for _, partition := range req.Stream.Partitions {
		// Select replicationFactor nodes to participate in the partition.
		replicas, st := m.getPartitionReplicas(partition.ReplicationFactor)
		if st != nil {
			return st
		}

		// Select a leader at random.
		leader := selectRandomReplica(replicas)

		partition.Replicas = replicas
		partition.Isr = replicas
		partition.Leader = leader
	}

	// Replicate stream create through Raft.
	op := &proto.RaftLog{
		Op:             proto.Op_CREATE_STREAM,
		CreateStreamOp: req,
	}

	// Wait on result of replication.
	future, err := m.getRaft().applyOperation(ctx, op, m.checkCreateStreamPreconditions)
	if err != nil {
		code := codes.FailedPrecondition
		if err == ErrStreamExists {
			code = codes.AlreadyExists
		}
		return status.Newf(code, err.Error())
	}
	if err := future.Error(); err != nil {
		return status.Newf(codes.Internal, "Failed to replicate partition: %v", err.Error())
	}

	// Wait for leaders to create partitions (best effort).
	var wg sync.WaitGroup
	wg.Add(len(req.Stream.Partitions))
	for _, partition := range req.Stream.Partitions {
		m.startGoroutineWithArgs(func(args ...interface{}) {
			m.waitForPartitionLeader(ctx, args[0].(*proto.Partition))
			wg.Done()
		}, partition)
	}
	wg.Wait()

	return nil
}

// DeleteStream deletes a stream if this server is the metadata leader. If it is
// not, it will forward the request to the leader and return the response. This
// operation is replicated by Raft. If successful, this will return once the
// stream has been deleted from the cluster.
func (m *metadataAPI) DeleteStream(ctx context.Context, req *proto.DeleteStreamOp) *status.Status {
	// Forward the request if we're not the leader.
	if !m.IsLeader() {
		isLeader, st := m.propagateDeleteStream(ctx, req)
		if st != nil {
			return st
		}
		// If we have since become leader, continue on with the request.
		if !isLeader {
			return nil
		}
	}

	// Replicate partition deletion through Raft.
	op := &proto.RaftLog{
		Op:             proto.Op_DELETE_STREAM,
		DeleteStreamOp: req,
	}

	// Wait on result of deletion.
	future, err := m.getRaft().applyOperation(ctx, op, m.checkDeleteStreamPreconditions)
	if err != nil {
		code := codes.FailedPrecondition
		if err == ErrStreamNotFound {
			code = codes.NotFound
		}
		return status.Newf(code, err.Error())
	}
	if err := future.Error(); err != nil {
		return status.Newf(codes.Internal, "Failed to delete stream: %v", err.Error())
	}

	return nil
}

// PauseStream pauses a stream if this server is the metadata leader. If it is
// not, it will forward the request to the leader and return the response. This
// operation is replicated by Raft. If successful, this will return once the
// stream has been paused.
func (m *metadataAPI) PauseStream(ctx context.Context, req *proto.PauseStreamOp) *status.Status {
	// Forward the request if we're not the leader.
	if !m.IsLeader() {
		isLeader, st := m.propagatePauseStream(ctx, req)
		if st != nil {
			return st
		}
		// If we have since become leader, continue on with the request.
		if !isLeader {
			return nil
		}
	}

	// Replicate stream pausing through Raft.
	op := &proto.RaftLog{
		Op:            proto.Op_PAUSE_STREAM,
		PauseStreamOp: req,
	}

	// Wait on result of pausing.
	future, err := m.getRaft().applyOperation(ctx, op, m.checkPauseStreamPreconditions)
	if err != nil {
		code := codes.FailedPrecondition
		if err == ErrStreamNotFound || err == ErrPartitionNotFound {
			code = codes.NotFound
		}
		return status.Newf(code, err.Error())
	}
	if err := future.Error(); err != nil {
		return status.Newf(codes.Internal, "Failed to pause stream: %v", err.Error())
	}

	return nil
}

// ResumeStream unpauses a stream partition(s) if this server is the metadata
// leader. If it is not, it will forward the request to the leader and return
// the response. This operation is replicated by Raft. Resume is intended to
// be idempotent. If the partition is already resumed when this is called, this
// will return nil. If the partition to resume is not specified on the request,
// this will resume all paused partitions in the stream.
func (m *metadataAPI) ResumeStream(ctx context.Context, req *proto.ResumeStreamOp) *status.Status {
	// Forward the request if we're not the leader.
	if !m.IsLeader() {
		isLeader, st := m.propagateResumeStream(ctx, req)
		if st != nil {
			return st
		}
		// If we have since become leader, continue on with the request.
		if !isLeader {
			return nil
		}
	}

	// Replicate stream resume through Raft.
	op := &proto.RaftLog{
		Op:             proto.Op_RESUME_STREAM,
		ResumeStreamOp: req,
	}

	// Wait on result of replication.
	future, err := m.getRaft().applyOperation(ctx, op, m.checkResumeStreamPreconditions)
	if err != nil {
		code := codes.FailedPrecondition
		if err == ErrStreamNotFound || err == ErrPartitionNotFound {
			code = codes.NotFound
		}
		return status.Newf(code, err.Error())
	}
	if err := future.Error(); err != nil {
		return status.Newf(codes.Internal, "Failed to resume stream: %v", err.Error())
	}

	// Wait for leader to resume partition(s) (best effort).
	var wg sync.WaitGroup
	wg.Add(len(req.Partitions))
	for _, partitionID := range req.Partitions {
		partition := m.GetPartition(req.Stream, partitionID)
		m.startGoroutineWithArgs(func(args ...interface{}) {
			m.waitForPartitionLeader(ctx, args[0].(*proto.Partition))
			wg.Done()
		}, partition.Partition)
	}
	wg.Wait()

	return nil
}

// ShrinkISR removes the specified replica from the partition's in-sync
// replicas set if this server is the metadata leader. If it is not, it will
// forward the request to the leader and return the response. This operation is
// replicated by Raft.
func (m *metadataAPI) ShrinkISR(ctx context.Context, req *proto.ShrinkISROp) *status.Status {
	// Forward the request if we're not the leader.
	if !m.IsLeader() {
		isLeader, st := m.propagateShrinkISR(ctx, req)
		if st != nil {
			return st
		}
		// If we have since become leader, continue on with the request.
		if !isLeader {
			return nil
		}
	}

	// Verify the partition exists.
	partition := m.GetPartition(req.Stream, req.Partition)
	if partition == nil {
		return status.New(codes.FailedPrecondition, fmt.Sprintf("No such partition [stream=%s, partition=%d]",
			req.Stream, req.Partition))
	}

	// Check the leader epoch.
	leader, epoch := partition.GetLeader()
	if req.Leader != leader || req.LeaderEpoch != epoch {
		return status.New(
			codes.FailedPrecondition,
			fmt.Sprintf("Leader generation mismatch, current leader: %s epoch: %d, got leader: %s epoch: %d",
				leader, epoch, req.Leader, req.LeaderEpoch))
	}

	// Replicate ISR shrink through Raft.
	op := &proto.RaftLog{
		Op:          proto.Op_SHRINK_ISR,
		ShrinkISROp: req,
	}

	// Wait on result of replication.
	future, err := m.getRaft().applyOperation(ctx, op, m.checkShrinkISRPreconditions)
	if err != nil {
		return status.Newf(codes.FailedPrecondition, err.Error())
	}
	if err := future.Error(); err != nil {
		return status.Newf(codes.Internal, "Failed to shrink ISR: %v", err.Error())
	}

	return nil
}

// ExpandISR adds the specified replica to the partition's in-sync replicas set
// if this server is the metadata leader. If it is not, it will forward the
// request to the leader and return the response. This operation is replicated
// by Raft.
func (m *metadataAPI) ExpandISR(ctx context.Context, req *proto.ExpandISROp) *status.Status {
	// Forward the request if we're not the leader.
	if !m.IsLeader() {
		isLeader, st := m.propagateExpandISR(ctx, req)
		if st != nil {
			return st
		}
		// If we have since become leader, continue on with the request.
		if !isLeader {
			return nil
		}
	}

	// Verify the partition exists.
	partition := m.GetPartition(req.Stream, req.Partition)
	if partition == nil {
		return status.New(codes.FailedPrecondition, fmt.Sprintf("No such partition [stream=%s, partition=%d]",
			req.Stream, req.Partition))
	}

	// Check the leader epoch.
	leader, epoch := partition.GetLeader()
	if req.Leader != leader || req.LeaderEpoch != epoch {
		return status.New(
			codes.FailedPrecondition,
			fmt.Sprintf("Leader generation mismatch, current leader: %s epoch: %d, got leader: %s epoch: %d",
				leader, epoch, req.Leader, req.LeaderEpoch))
	}

	// Replicate ISR expand through Raft.
	op := &proto.RaftLog{
		Op:          proto.Op_EXPAND_ISR,
		ExpandISROp: req,
	}

	// Wait on result of replication.
	future, err := m.getRaft().applyOperation(ctx, op, m.checkExpandISRPreconditions)
	if err != nil {
		return status.Newf(codes.FailedPrecondition, err.Error())
	}
	if err := future.Error(); err != nil {
		return status.Newf(codes.Internal, "Failed to expand ISR: %v", err.Error())
	}

	return nil
}

// ReportLeader marks the partition leader as unresponsive with respect to the
// specified replica if this server is the metadata leader. If it is not, it
// will forward the request to the leader and return the response. If a quorum
// of replicas report the partition leader within a bounded period, the
// metadata leader will select a new partition leader.
func (m *metadataAPI) ReportLeader(ctx context.Context, req *proto.ReportLeaderOp) *status.Status {
	// Forward the request if we're not the leader.
	if !m.IsLeader() {
		isLeader, st := m.propagateReportLeader(ctx, req)
		if st != nil {
			return st
		}
		// If we have since become leader, continue on with the request.
		if !isLeader {
			return nil
		}
	}

	// Verify the partition exists.
	partition := m.GetPartition(req.Stream, req.Partition)
	if partition == nil {
		return status.New(codes.FailedPrecondition, fmt.Sprintf("No such partition [stream=%s, partition=%d]",
			req.Stream, req.Partition))
	}

	// Check the leader epoch.
	leader, epoch := partition.GetLeader()
	if req.Leader != leader || req.LeaderEpoch != epoch {
		return status.New(
			codes.FailedPrecondition,
			fmt.Sprintf("Leader generation mismatch, current leader: %s epoch: %d, got leader: %s epoch: %d",
				leader, epoch, req.Leader, req.LeaderEpoch))
	}

	m.mu.Lock()
	reported := m.leaderReports[partition]
	if reported == nil {
		reported = &leaderReport{
			partition:       partition,
			witnessReplicas: make(map[string]struct{}),
			api:             m,
		}
		m.leaderReports[partition] = reported
	}
	m.mu.Unlock()

	return reported.addWitness(req.Replica)
}

// AddStream adds the given stream and its partitions to the metadata store. It
// returns an error if a stream with the same name or any partitions with the
// same ID for the stream already exist. If the stream is recovered, this will
// not start the partitions until recovery completes. Partitions will also not
// be started if they are currently paused.
func (m *metadataAPI) AddStream(protoStream *proto.Stream, recovered bool) (*stream, error) {
	if len(protoStream.Partitions) == 0 {
		return nil, errors.New("stream has no partitions")
	}

	m.mu.Lock()
	defer m.mu.Unlock()

	_, ok := m.streams[protoStream.Name]
	if ok {
		return nil, ErrStreamExists
	}

	config := protoStream.GetConfig()
	stream := newStream(protoStream.Name, protoStream.Subject, config)
	m.streams[protoStream.Name] = stream

	for _, partition := range protoStream.Partitions {
		if err := m.addPartition(stream, partition, recovered, config); err != nil {
			delete(m.streams, protoStream.Name)
			return nil, err
		}
	}

	return stream, nil
}

func (m *metadataAPI) addPartition(stream *stream, protoPartition *proto.Partition, recovered bool, config *proto.StreamConfig) error {
	if p := stream.GetPartition(protoPartition.Id); p != nil {
		// Partition already exists for stream.
		return fmt.Errorf("partition %d already exists for stream %s",
			protoPartition.Id, protoPartition.Stream)
	}

	// This will initialize/recover the durable commit log.
	partition, err := m.newPartition(protoPartition, recovered, config)
	if err != nil {
		return err
	}
	stream.SetPartition(protoPartition.Id, partition)

	// If we're loading a partition that was paused, we need to re-pause it.
	if protoPartition.Paused {
		if err := partition.Pause(); err != nil {
			return err
		}
	}

	// Start leader/follower loop if necessary.
	leader, epoch := partition.GetLeader()
	return partition.SetLeader(leader, epoch)
}

// ResumePartition unpauses the given stream partition in the metadata store.
// It returns ErrPartitionNotFound if there is no partition with the ID for the
// stream. If the partition is recovered, this will not start the partition
// until recovery completes.
func (m *metadataAPI) ResumePartition(streamName string, id int32, recovered bool) (*partition, error) {
	m.mu.Lock()
	defer m.mu.Unlock()

	stream, ok := m.streams[streamName]
	if !ok {
		return nil, ErrStreamNotFound
	}
	partition := stream.GetPartition(id)
	if partition == nil {
		return nil, ErrPartitionNotFound
	}

	// If it's not paused, do nothing.
	if !partition.IsPaused() {
		return partition, nil
	}

	// Resume the partition by replacing it.
	partition, err := m.newPartition(partition.Partition, recovered, stream.GetConfig())
	if err != nil {
		return nil, err
	}
	stream.SetPartition(id, partition)

	// Start leader/follower loop if necessary.
	leader, epoch := partition.GetLeader()
	err = partition.SetLeader(leader, epoch)
	return partition, err
}

// GetStreams returns all streams from the metadata store.
func (m *metadataAPI) GetStreams() []*stream {
	m.mu.RLock()
	defer m.mu.RUnlock()
	return m.getStreams()
}

// GetStream returns the stream with the given name or nil if no such stream
// exists.
func (m *metadataAPI) GetStream(name string) *stream {
	m.mu.RLock()
	defer m.mu.RUnlock()
	return m.streams[name]
}

// GetPartition returns the stream partition for the given stream and partition
// ID. It returns nil if no such partition exists.
func (m *metadataAPI) GetPartition(streamName string, id int32) *partition {
	m.mu.RLock()
	defer m.mu.RUnlock()
	stream, ok := m.streams[streamName]
	if !ok {
		return nil
	}
	return stream.GetPartition(id)
}

// Reset closes all streams and clears all existing state in the metadata
// store.
func (m *metadataAPI) Reset() error {
	m.mu.Lock()
	defer m.mu.Unlock()
	for _, stream := range m.getStreams() {
		if err := stream.Close(); err != nil {
			return err
		}
	}
	m.streams = make(map[string]*stream)
	for _, report := range m.leaderReports {
		report.cancel()
	}
	m.leaderReports = make(map[*partition]*leaderReport)
	return nil
}

// CloseStream close a streams and clears corresponding state in the metadata
// store.
func (m *metadataAPI) CloseAndDeleteStream(stream *stream) error {
	m.mu.Lock()
	defer m.mu.Unlock()

	err := stream.Delete()
	if err != nil {
		return errors.Wrap(err, "failed to delete stream")
	}

	// Remove the (now empty) stream data directory
	streamDataDir := filepath.Join(m.Server.config.DataDir, "streams", stream.GetName())
	err = os.Remove(streamDataDir)
	if err != nil {
		return errors.Wrap(err, "failed to delete stream data directory")
	}

	delete(m.streams, stream.GetName())

	for _, partition := range stream.GetPartitions() {
		report, ok := m.leaderReports[partition]
		if ok {
			report.cancel()
			delete(m.leaderReports, partition)
		}
	}

	return nil
}

// LostLeadership should be called when the server loses metadata leadership.
func (m *metadataAPI) LostLeadership() {
	m.mu.Lock()
	defer m.mu.Unlock()
	for _, report := range m.leaderReports {
		report.cancel()
	}
	m.leaderReports = make(map[*partition]*leaderReport)
}

func (m *metadataAPI) getStreams() []*stream {
	streams := make([]*stream, 0, len(m.streams))
	for _, stream := range m.streams {
		streams = append(streams, stream)
	}
	return streams
}

// getPartitionReplicas selects replicationFactor replicas to participate in
// the stream partition.
func (m *metadataAPI) getPartitionReplicas(replicationFactor int32) ([]string, *status.Status) {
	// TODO: Currently this selection is random but could be made more
	// intelligent, e.g. selecting based on current load.
	ids, err := m.getClusterServerIDs()
	if err != nil {
		return nil, status.New(codes.Internal, err.Error())
	}
	if replicationFactor == maxReplicationFactor {
		replicationFactor = int32(len(ids))
	}
	if replicationFactor <= 0 {
		return nil, status.Newf(codes.InvalidArgument, "Invalid replicationFactor %d", replicationFactor)
	}
	if replicationFactor > int32(len(ids)) {
		return nil, status.Newf(codes.InvalidArgument, "Invalid replicationFactor %d, cluster size %d",
			replicationFactor, len(ids))
	}
	var (
		indexes  = rand.Perm(len(ids))
		replicas = make([]string, replicationFactor)
	)
	for i := int32(0); i < replicationFactor; i++ {
		replicas[i] = ids[indexes[i]]
	}
	return replicas, nil
}

// getClusterServerIDs returns a list of all the broker IDs in the cluster.
func (m *metadataAPI) getClusterServerIDs() ([]string, error) {
	future := m.getRaft().GetConfiguration()
	if err := future.Error(); err != nil {
		return nil, errors.Wrap(err, "failed to get cluster configuration")
	}
	var (
		servers = future.Configuration().Servers
		ids     = make([]string, len(servers))
	)
	for i, server := range servers {
		ids[i] = string(server.ID)
	}
	return ids, nil
}

// electNewPartitionLeader selects a new leader for the given partition,
// applies this update to the Raft group, and notifies the replica set. This
// will fail if the current broker is not the metadata leader.
func (m *metadataAPI) electNewPartitionLeader(partition *partition) *status.Status {
	isr := partition.GetISR()
	// TODO: add support for "unclean" leader elections.
	if len(isr) <= 1 {
		return status.New(codes.FailedPrecondition, "No ISR candidates")
	}
	var (
		candidates = make([]string, 0, len(isr)-1)
		leader, _  = partition.GetLeader()
	)
	for _, candidate := range isr {
		if candidate == leader {
			continue
		}
		candidates = append(candidates, candidate)
	}

	if len(candidates) == 0 {
		return status.New(codes.FailedPrecondition, "No ISR candidates")
	}

	// Select a new leader at random.
	leader = selectRandomReplica(candidates)

	// Replicate leader change through Raft.
	op := &proto.RaftLog{
		Op: proto.Op_CHANGE_LEADER,
		ChangeLeaderOp: &proto.ChangeLeaderOp{
			Stream: partition.Stream,
			Leader: leader,
		},
	}

	// Wait on result of replication.
	future, err := m.getRaft().applyOperation(context.TODO(), op, m.checkChangeLeaderPreconditions)
	if err != nil {
		return status.Newf(codes.FailedPrecondition, err.Error())
	}
	if err := future.Error(); err != nil {
		return status.Newf(codes.Internal, "Failed to replicate leader change: %v", err.Error())
	}

	return nil
}

// propagateCreateStream forwards a CreateStream request to the metadata
// leader. The bool indicates if this server has since become leader and the
// request should be performed locally. A Status is returned if the propagated
// request failed.
func (m *metadataAPI) propagateCreateStream(ctx context.Context, req *proto.CreateStreamOp) (bool, *status.Status) {
	propagate := &proto.PropagatedRequest{
		Op:             proto.Op_CREATE_STREAM,
		CreateStreamOp: req,
	}
	return m.propagateRequest(ctx, propagate)
}

// propagateDeleteStream forwards a DeleteStream request to the metadata
// leader. The bool indicates if this server has since become leader and the
// request should be performed locally. A Status is returned if the propagated
// request failed.
func (m *metadataAPI) propagateDeleteStream(ctx context.Context, req *proto.DeleteStreamOp) (bool, *status.Status) {
	propagate := &proto.PropagatedRequest{
		Op:             proto.Op_DELETE_STREAM,
		DeleteStreamOp: req,
	}
	return m.propagateRequest(ctx, propagate)
}

// propagatePauseStream forwards a PauseStream request to the metadata
// leader. The bool indicates if this server has since become leader and the
// request should be performed locally. A Status is returned if the propagated
// request failed.
func (m *metadataAPI) propagatePauseStream(ctx context.Context, req *proto.PauseStreamOp) (bool, *status.Status) {
	propagate := &proto.PropagatedRequest{
		Op:            proto.Op_PAUSE_STREAM,
		PauseStreamOp: req,
	}
	return m.propagateRequest(ctx, propagate)
}

// propagateResumeStream forwards a ResumeStream request to the metadata
// leader. The bool indicates if this server has since become leader and the
// request should be performed locally. A Status is returned if the propagated
// request failed.
func (m *metadataAPI) propagateResumeStream(ctx context.Context, req *proto.ResumeStreamOp) (bool, *status.Status) {
	propagate := &proto.PropagatedRequest{
		Op:             proto.Op_RESUME_STREAM,
		ResumeStreamOp: req,
	}
	return m.propagateRequest(ctx, propagate)
}

// propagateShrinkISR forwards a ShrinkISR request to the metadata leader. The
// bool indicates if this server has since become leader and the request should
// be performed locally. A Status is returned if the propagated request failed.
func (m *metadataAPI) propagateShrinkISR(ctx context.Context, req *proto.ShrinkISROp) (bool, *status.Status) {
	propagate := &proto.PropagatedRequest{
		Op:          proto.Op_SHRINK_ISR,
		ShrinkISROp: req,
	}
	return m.propagateRequest(ctx, propagate)
}

// propagateExpandISR forwards a ExpandISR request to the metadata leader. The
// bool indicates if this server has since become leader and the request should
// be performed locally. A Status is returned if the propagated request failed.
func (m *metadataAPI) propagateExpandISR(ctx context.Context, req *proto.ExpandISROp) (bool, *status.Status) {
	propagate := &proto.PropagatedRequest{
		Op:          proto.Op_EXPAND_ISR,
		ExpandISROp: req,
	}
	return m.propagateRequest(ctx, propagate)
}

// propagateReportLeader forwards a ReportLeader request to the metadata
// leader. The bool indicates if this server has since become leader and the
// request should be performed locally. A Status is returned if the propagated
// request failed.
func (m *metadataAPI) propagateReportLeader(ctx context.Context, req *proto.ReportLeaderOp) (bool, *status.Status) {
	propagate := &proto.PropagatedRequest{
		Op:             proto.Op_REPORT_LEADER,
		ReportLeaderOp: req,
	}
	return m.propagateRequest(ctx, propagate)
}

// propagateRequest forwards a metadata request to the metadata leader. The
// bool indicates if this server has since become leader and the request should
// be performed locally. A Status is returned if the propagated request failed.
func (m *metadataAPI) propagateRequest(ctx context.Context, req *proto.PropagatedRequest) (bool, *status.Status) {
	// Check if there is currently a metadata leader.
	isLeader, err := m.waitForMetadataLeader(ctx)
	if err != nil {
		return false, status.New(codes.Internal, err.Error())
	}
	// This server has since become metadata leader, so the request should be
	// performed locally.
	if isLeader {
		return true, nil
	}

	data, err := proto.MarshalPropagatedRequest(req)
	if err != nil {
		panic(err)
	}

	ctx, cancel := ensureTimeout(ctx, defaultPropagateTimeout)
	defer cancel()

	resp, err := m.nc.RequestWithContext(ctx, m.getPropagateInbox(), data)
	if err != nil {
		return false, status.New(codes.Internal, err.Error())
	}

	r, err := proto.UnmarshalPropagatedResponse(resp.Data)
	if err != nil {
		m.logger.Errorf("metadata: Invalid response for propagated request: %v", err)
		return false, status.New(codes.Internal, "invalid response")
	}
	if r.Error != nil {
		return false, status.New(codes.Code(r.Error.Code), r.Error.Msg)
	}

	return false, nil
}

// waitForMetadataLeader waits up to the deadline specified on the Context
// until a metadata leader is established. If no leader is established in time,
// an error is returned. The bool indicates if this server has become the
// leader. False and a nil error indicates another server has become leader.
func (m *metadataAPI) waitForMetadataLeader(ctx context.Context) (bool, error) {
	for {
		if leader := m.getRaft().Leader(); leader != "" {
			if string(leader) == m.config.Clustering.ServerID {
				return true, nil
			}
			break
		}
		// Wait up to deadline for a metadata leader to be established.
		deadline, _ := ctx.Deadline()
		if time.Now().Before(deadline) {
			time.Sleep(2 * time.Millisecond)
			continue
		}
		return false, errors.New("no known metadata leader")
	}
	return false, nil
}

// waitForPartitionLeader does a best-effort wait for the leader of the given
// partition to create and start the partition.
func (m *metadataAPI) waitForPartitionLeader(ctx context.Context, partition *proto.Partition) {
	ctx, cancel := ensureTimeout(ctx, defaultPropagateTimeout)
	defer cancel()

	if partition.Leader == m.config.Clustering.ServerID {
		// If we're the partition leader, there's no need to make a status
		// request. We can just apply a Raft barrier since the FSM is local.
		deadline, _ := ctx.Deadline()
		if err := m.getRaft().Barrier(time.Until(deadline)).Error(); err != nil {
			m.logger.Warnf("Failed to apply Raft barrier: %v", err)
		}
		return
	}

	req, err := proto.MarshalPartitionStatusRequest(&proto.PartitionStatusRequest{
		Stream:    partition.Stream,
		Partition: partition.Id,
	})
	if err != nil {
		panic(err)
	}

	inbox := m.getPartitionStatusInbox(partition.Leader)
	for i := 0; i < 5; i++ {
		resp, err := m.ncRaft.RequestWithContext(ctx, inbox, req)
		if err != nil {
			m.logger.Warnf(
				"Failed to get status for partition %s from leader %s: %v",
				partition, partition.Leader, err)
			select {
			case <-time.After(100 * time.Millisecond):
				continue
			case <-ctx.Done():
				return
			}
		}
		statusResp, err := proto.UnmarshalPartitionStatusResponse(resp.Data)
		if err != nil {
			m.logger.Warnf(
				"Invalid status response for partition %s from leader %s: %v",
				partition, partition.Leader, err)
			select {
			case <-time.After(100 * time.Millisecond):
				continue
			case <-ctx.Done():
				return
			}
		}
		if !statusResp.Exists || !statusResp.IsLeader {
			// The leader hasn't finished creating the partition, so wait a bit
			// and retry.
			select {
			case <-time.After(100 * time.Millisecond):
				continue
			case <-ctx.Done():
				return
			}
		}
		break
	}
}

// checkCreateStreamPreconditions checks if the stream to be created already
// exists. If it does, it returns ErrStreamExists. Otherwise, it returns nil.
func (m *metadataAPI) checkCreateStreamPreconditions(op *proto.RaftLog) error {
	partitions := op.CreateStreamOp.Stream.Partitions
	if stream := m.GetStream(partitions[0].Stream); stream != nil {
		return ErrStreamExists
	}
	return nil
}

// checkDeleteStreamPreconditions checks if the stream being deleted exists. If
// it doesn't, it returns ErrStreamNotFound. Otherwise, it returns nil.
func (m *metadataAPI) checkDeleteStreamPreconditions(op *proto.RaftLog) error {
	if stream := m.GetStream(op.DeleteStreamOp.Stream); stream == nil {
		return ErrStreamNotFound
	}
	return nil
}

// checkPauseStreamPreconditions checks if the stream and partitions being
// paused exist. If the stream doesn't exist, it returns ErrStreamNotFound. If
// one or more specified partitions don't exist, it returns
// ErrPartitionNotFound. Otherwise, it returns nil.
func (m *metadataAPI) checkPauseStreamPreconditions(op *proto.RaftLog) error {
	stream := m.GetStream(op.PauseStreamOp.Stream)
	if stream == nil {
		return ErrStreamNotFound
	}
	for _, partitionID := range op.PauseStreamOp.Partitions {
		if partition := stream.GetPartition(partitionID); partition == nil {
			return ErrPartitionNotFound
		}
	}
	return nil
}

// checkResumeStreamPreconditions checks if the stream and partitions to be
// resumed exist. If the stream does not exist, it returns ErrStreamNotFound.
// If any partitions do not exist, it returns ErrPartitionNotFound. Otherwise,
// it returns nil.
func (m *metadataAPI) checkResumeStreamPreconditions(op *proto.RaftLog) error {
	stream := m.GetStream(op.ResumeStreamOp.Stream)
	if stream == nil {
		return ErrStreamNotFound
	}
	for _, id := range op.ResumeStreamOp.Partitions {
		if partition := stream.GetPartition(id); partition == nil {
			return ErrPartitionNotFound
		}
	}
	return nil
}

// checkShrinkISRPreconditions checks if the partition whose ISR is being
// shrunk exists. If the stream doesn't exist, it returns ErrStreamNotFound. If
// the partition doesn't exist, it returns ErrPartitionNotFound. Otherwise, it
// returns nil.
func (m *metadataAPI) checkShrinkISRPreconditions(op *proto.RaftLog) error {
	return m.partitionExists(op.ShrinkISROp.Stream, op.ShrinkISROp.Partition)
}

// checkExpandISRPreconditions checks if the partition whose ISR is being
// expanded exists. If the stream doesn't exist, it returns ErrStreamNotFound.
// If the partition doesn't exist, it returns ErrPartitionNotFound. Otherwise,
// it returns nil.
func (m *metadataAPI) checkExpandISRPreconditions(op *proto.RaftLog) error {
	return m.partitionExists(op.ExpandISROp.Stream, op.ExpandISROp.Partition)
}

// checkChangeLeaderPreconditions checks if the partition whose leader is being
// changed exists. If the stream doesn't exist, it returns ErrStreamNotFound.
// If the partition doesn't exist, it returns ErrPartitionNotFound. Otherwise,
// it returns nil.
func (m *metadataAPI) checkChangeLeaderPreconditions(op *proto.RaftLog) error {
	return m.partitionExists(op.ChangeLeaderOp.Stream, op.ChangeLeaderOp.Partition)
}

// partitionExists indicates if the given partition exists in the stream. If
// the stream doesn't exist, it returns ErrStreamNotFound. If the partition
// doesn't exist, it returns ErrPartitionNotFound.
func (m *metadataAPI) partitionExists(streamName string, partitionID int32) error {
	stream := m.GetStream(streamName)
	if stream == nil {
		return ErrStreamNotFound
	}
	if partition := stream.GetPartition(partitionID); partition == nil {
		return ErrPartitionNotFound
	}
	return nil
}

// selectRandomReplica selects a random replica from the list of replicas.
func selectRandomReplica(replicas []string) string {
	return replicas[rand.Intn(len(replicas))]
}

// ensureTimeout ensures there is a timeout on the Context. If there is, it
// returns the Context. If there isn't it returns a new Context wrapping the
// provided one with the default timeout applied. It also returns a cancel
// function which must be invoked by the caller in all cases to avoid a Context
// leak.
func ensureTimeout(ctx context.Context, defaultTimeout time.Duration) (context.Context, context.CancelFunc) {
	cancel := func() {}
	if _, ok := ctx.Deadline(); !ok {
		ctx, cancel = context.WithTimeout(ctx, defaultTimeout)
	}
	return ctx, cancel
}<|MERGE_RESOLUTION|>--- conflicted
+++ resolved
@@ -260,20 +260,11 @@
 			for id, partition := range stream.GetPartitions() {
 				leader, _ := partition.GetLeader()
 				partitions[id] = &client.PartitionMetadata{
-<<<<<<< HEAD
-					Id:            id,
-					Leader:        leader,
-					Replicas:      partition.GetReplicas(),
-					Isr:           partition.GetISR(),
-					HighWatermark: partition.log.HighWatermark(),
-					NewestOffset:  partition.log.NewestOffset(),
-=======
 					Id:       id,
 					Leader:   leader,
 					Replicas: partition.GetReplicas(),
 					Isr:      partition.GetISR(),
 					Paused:   partition.GetPaused(),
->>>>>>> 154f78ad
 				}
 			}
 			metadata[i] = &client.StreamMetadata{
